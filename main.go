package main

import (
	"flag"
	"fmt"
	"os"
	"path/filepath"

	"github.com/cloud66/habitus/build"
	"github.com/cloud66/habitus/configuration"
	"github.com/op/go-logging"

	"github.com/bugsnag/bugsnag-go"
)

var prettyFormat = logging.MustStringFormatter(
	"%{color}▶ %{message} %{color:reset}",
)
var plainFormat = logging.MustStringFormatter(
	"[%{level:-8s}] - %{message}",
)

var (
	flagLevel       string
	flagShowHelp    bool
	flagShowVersion bool
	flagPrettyLog   bool
	VERSION         string = "dev"
	BUILD_DATE      string = ""
)

func init() {
	bugsnag.Configure(bugsnag.Configuration{
		APIKey:     "ba9d7ae6b333e27971d86e5bf7abe996",
		AppVersion: VERSION,
	})
}

func main() {
	args := os.Args[1:]
	defer bugsnag.AutoNotify()

	var log = logging.MustGetLogger("habitus")
	logging.SetFormatter(plainFormat)

	config := configuration.CreateConfig()
	flag.StringVar(&config.Buildfile, "f", "build.yml", "Build file path. Defaults to build.yml in the workdir")
	flag.StringVar(&config.Workdir, "d", "", "Work directory for this build. Defaults to the current directory")
	flag.BoolVar(&config.NoCache, "no-cache", false, "Don't use cache in build")
	flag.BoolVar(&config.SuppressOutput, "suppress", false, "Suppress build output")
	flag.BoolVar(&config.RmTmpContainers, "rm", true, "Remove intermediate containers")
	flag.BoolVar(&config.ForceRmTmpContainer, "force-rm", false, "Force remove intermediate containers")
	flag.StringVar(&config.UniqueID, "uid", "", "Unique ID for the build. Used only for multi-tenanted build environments")
	flag.StringVar(&flagLevel, "level", "debug", "Log level: debug, info, notice, warning, error and critical")
	flag.BoolVar(&flagPrettyLog, "pretty", true, "Display logs with color and formatting")
	flag.StringVar(&config.DockerHost, "host", os.Getenv("DOCKER_HOST"), "Docker host link. Uses DOCKER_HOST if missing")
	flag.StringVar(&config.DockerCert, "certs", os.Getenv("DOCKER_CERT_PATH"), "Docker cert folder. Uses DOCKER_CERT_PATH if missing")
	flag.Var(&config.EnvVars, "env", "Environment variables to be used during build. Uses parent process environment variables if empty")
	flag.Var(&config.BuildArgs, "build", "Build arguments to be used during build.")
	flag.BoolVar(&config.KeepSteps, "keep-all", false, "Overrides the keep flag for all steps. Used for debugging")
	flag.BoolVar(&config.NoSquash, "no-cleanup", false, "Skip cleanup commands for this run. Used for debugging")
	flag.BoolVar(&config.FroceRmImages, "force-rmi", false, "Force remove of unwanted images")
	flag.BoolVar(&config.NoPruneRmImages, "noprune-rmi", false, "No pruning of unwanted images")
	flag.BoolVar(&flagShowHelp, "help", false, "Display the help")
	flag.BoolVar(&flagShowVersion, "version", false, "Display version information")
	flag.IntVar(&config.ApiPort, "port", 8080, "Port to server the API")
	flag.StringVar(&config.ApiBinding, "binding", "192.168.99.1", "Network address to bind the API to. (see documentation for more info)")
	flag.BoolVar(&config.SecretService, "secrets", true, "Turn Secrets Service on or off")
	flag.StringVar(&config.SecretProviders, "sec-providers", "file", "All available secret providers. Comma separated")

	config.Logger = *log
	flag.Parse()

	if flagPrettyLog {
		logging.SetFormatter(prettyFormat)
	}

	if flagShowHelp || (len(args) > 0 && args[0] == "help") {
		fmt.Println("Habitus - (c) 2016 Cloud 66 Inc.")
		flag.PrintDefaults()
		return
	}

	if flagShowVersion || (len(args) > 0 && args[0] == "version") {
		if BUILD_DATE == "" {
			fmt.Printf("Habitus - v%s (c) 2016 Cloud 66 Inc.\n", VERSION)
		} else {
			fmt.Printf("Habitus - v%s (%s) (c) 2016 Cloud 66 Inc.\n", VERSION, BUILD_DATE)
		}
		return
	}

	level, err := logging.LogLevel(flagLevel)
	if err != nil {
		fmt.Println("Invalid log level value. Falling back to debug")
		level = logging.DEBUG
	}
	logging.SetLevel(level, "habitus")

	if config.Workdir == "" {
		if curr, err := os.Getwd(); err != nil {
			log.Fatal("Failed to get the current directory")
			os.Exit(1)
		} else {
			config.Workdir = curr
		}
	}

	if config.Buildfile == "build.yml" {
		config.Buildfile = filepath.Join(config.Workdir, "build.yml")
	}

	c, err := build.LoadBuildFromFile(&config)
	if err != nil {
		log.Fatalf("Failed: %s", err.Error())
	}

	if c.IsPrivileged && os.Getenv("SUDO_USER") == "" {
		log.Fatal("Some of the build steps require admin privileges (sudo). Please run with sudo\nYou might want to use --certs=$DOCKER_CERT_PATH --host=$DOCKER_HOST params to make sure all environment variables are available to the process")
		os.Exit(1)
	}

	b := build.NewBuilder(c, &config)

<<<<<<< HEAD
	if config.SecretService {
		// start the API
		api := &server{builder: b}
		err = api.StartServer()
		if err != nil {
			log.Fatal("Cannot start API server due to %s", err.Error())
			os.Exit(2)
		}
=======
	// start the API
	api := &server{builder: b}
	err = api.StartServer()
	if err != nil {
		log.Fatalf("Cannot start API server due to %s", err.Error())
		os.Exit(2)
>>>>>>> f8c88793
	}

	err = b.StartBuild()
	if err != nil {
		log.Errorf("Error during build %s", err.Error())
	}
}<|MERGE_RESOLUTION|>--- conflicted
+++ resolved
@@ -122,23 +122,14 @@
 
 	b := build.NewBuilder(c, &config)
 
-<<<<<<< HEAD
 	if config.SecretService {
 		// start the API
 		api := &server{builder: b}
 		err = api.StartServer()
 		if err != nil {
-			log.Fatal("Cannot start API server due to %s", err.Error())
+			log.Fatalf("Cannot start API server due to %s", err.Error())
 			os.Exit(2)
 		}
-=======
-	// start the API
-	api := &server{builder: b}
-	err = api.StartServer()
-	if err != nil {
-		log.Fatalf("Cannot start API server due to %s", err.Error())
-		os.Exit(2)
->>>>>>> f8c88793
 	}
 
 	err = b.StartBuild()
